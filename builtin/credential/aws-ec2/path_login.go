--- conflicted
+++ resolved
@@ -244,9 +244,6 @@
 		return logical.ErrorResponse("role entry not found"), nil
 	}
 
-<<<<<<< HEAD
-	//log.Printf("\nrole:%#v\n", roleEntry)
-	//log.Printf("\nidentityDoc:%#v\n", identityDoc)
 	// Verify that the AMI ID of the instance trying to login matches the
 	// AMI ID specified as a constraint on the role.
 	if roleEntry.BoundAmiID != "" && identityDoc.AmiID != roleEntry.BoundAmiID {
@@ -257,23 +254,16 @@
 	// AccountID specified as a constraint on the role.
 	if roleEntry.BoundAccountID != "" && identityDoc.AccountID != roleEntry.BoundAccountID {
 		return logical.ErrorResponse(fmt.Sprintf("Account ID '%s' does not belong to role '%s'", identityDoc.AccountID, roleName)), nil
-=======
-	// Only 'bound_ami_id' and 'bound_iam_role_arn' constraints are supported on the role currently.
-	// Check if the AMI ID of the instance trying to login matches the
-	// AMI ID specified as a constraint on the role.
-	if roleEntry.BoundAmiID != "" && identityDoc.AmiID != roleEntry.BoundAmiID {
-		return logical.ErrorResponse(fmt.Sprintf("AMI ID %s does not belong to role %s", identityDoc.AmiID, roleName)), nil
->>>>>>> 79b038a5
 	}
 
 	// Check if the IAM Role ARN of the instance trying to login matches the
 	// IAM Role ARN specified as a constraint on the role.
 	if roleEntry.BoundIamARN != "" {
 		if instanceDesc.Reservations[0].Instances[0].IamInstanceProfile == nil {
-			return nil, fmt.Errorf("Iam instance profile in instance description is nil")
+			return nil, fmt.Errorf("IamInstanceProfile in the instance description is nil")
 		}
 		if instanceDesc.Reservations[0].Instances[0].IamInstanceProfile.Arn == nil {
-			return nil, fmt.Errorf("ARN in instance description is nil")
+			return nil, fmt.Errorf("Arn in the instance description is nil")
 		}
 		iamRoleArn := ""
 		iamRoleArn = *instanceDesc.Reservations[0].Instances[0].IamInstanceProfile.Arn
