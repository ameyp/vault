--- conflicted
+++ resolved
@@ -100,21 +100,10 @@
 		PluginsByType: make(map[consts.PluginType][]string),
 	}
 	if i.Type == consts.PluginTypeUnknown {
-<<<<<<< HEAD
-		for pluginTypeStr, pluginsRaw := range secret.Data {
-			// TODO: Better test fix
-			if pluginTypeStr == "versioned_plugins" {
-				continue
-			}
-			pluginType, err := consts.ParsePluginType(pluginTypeStr)
-			if err != nil {
-				return nil, err
-=======
 		for _, pluginType := range consts.PluginTypes {
 			pluginsRaw, ok := secret.Data[pluginType.String()]
 			if !ok {
 				continue
->>>>>>> 3178958c
 			}
 
 			pluginsIfc, ok := pluginsRaw.([]interface{})
